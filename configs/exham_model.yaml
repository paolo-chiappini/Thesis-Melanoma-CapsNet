--- conflicted
+++ resolved
@@ -4,8 +4,8 @@
     metadata_path: null
     image_extension: null
     batch_size: 32
-    val_size: 0.05
-    test_size: 0.9
+    val_size: 0.1
+    test_size: 0.1
 
 preprocess:
     img_size: 256
@@ -26,11 +26,7 @@
     lr_decay: 0.96
     loss:
         name: CombinedLoss
-<<<<<<< HEAD
         # reconstruction_loss_scale: 0.0
-=======
-        reconstruction_loss_scale: 0.01
->>>>>>> c2902c22
         attribute_loss_lambda: 10.0
 
 callbacks:
@@ -44,12 +40,8 @@
 
 system:
     seed: 123
-<<<<<<< HEAD
-    save_name: testing_model
-=======
     augment: True
-    save_name: testing
->>>>>>> c2902c22
+    save_name: testing_tc_loss
     save_path: ./checkpoints/
 
 perturbation:
